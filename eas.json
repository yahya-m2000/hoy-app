{
  "build": {
    "production": {
      "android": {
        "buildType": "app-bundle"
      },
      "ios": {}
    },
    "development": {
      "developmentClient": true,
      "distribution": "internal"
    },
    "beta": {
      "extends": "production",
      "android": {
        "buildType": "app-bundle",
        "autoIncrement": "versionCode",
<<<<<<< HEAD
        "image": "latest",
        "distribution": "store"
=======
        "image": "latest"
>>>>>>> 95a6ca84
      },
      "ios": {
        "autoIncrement": true,
        "image": "latest"
      }
    },
    "beta-local": {
      "extends": "production",
      "android": {
        "buildType": "apk"
      }
    }
  },
  "submit": {
    "production": {
      "android": {
        "track": "internal",
        "releaseStatus": "draft"
      }
    }
  },
  "cli": {
    "appVersionSource": "remote"
  }
}<|MERGE_RESOLUTION|>--- conflicted
+++ resolved
@@ -15,12 +15,9 @@
       "android": {
         "buildType": "app-bundle",
         "autoIncrement": "versionCode",
-<<<<<<< HEAD
         "image": "latest",
         "distribution": "store"
-=======
-        "image": "latest"
->>>>>>> 95a6ca84
+
       },
       "ios": {
         "autoIncrement": true,
